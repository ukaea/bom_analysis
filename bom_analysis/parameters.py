<<<<<<< HEAD
=======
from collections.abc import Iterable
import os
>>>>>>> e72f62ec
import pprint
from typing import Callable, Generic, Union, Any, Optional, Dict

from box import Box
import numpy as np
from pint.errors import UndefinedUnitError
from tabulate import tabulate

from bom_analysis import Q_, run_log
from bom_analysis.base import BaseFramework
from bom_analysis.utils import access_nested, encoder, decoder, PrintParamsTable


class MissingParamError(AttributeError):
    """Error when a parameter is not in
    the data.
    """

    pass


class FlexParam:
    """
    Flexible parmeter is a wrapper for a non-mutable box.

    The keys of the box are flexible and utilise class attributes
    so that the keys are shared across all instances.

    Attributes
    ----------
    _required_keys : np.array
        The keys required by the parameter, will raise a key
        error if not supplied.
    _additional_keys : np.array
        The additional keys that are shared across all instances of
        the flexible parameter.

    Note
    ----
    The recommended keys are below.

    var: str
        The short parameter name.
    name: str
        The long parameter name.
    value: float
        The value of the parameter.
    unit: str
        The unit of the parameter.
    source: str
        The source (reference and/or code) of the parameter.
    """

    _required_keys: np.ndarray = np.array(["var", "value"])
    _additional_keys: np.ndarray = np.array([])

    def __init__(self, val: Box):
        """Initialisation of the flexible parameter.

        Parameters
        ----------
        val : dict
            A dictionary containing the parameter data.

        Note
        ----
        The typing return should be Union[dict, Box] and not Box
        but assymetric setters are not yet working. See mypy
        issue 3004.
        """
        self._data: Box = Box({}, frozen_box=True)
        self.data = val

    @property
    def data(self) -> Box:
        """Property for the primary data store that
        contains the frozen box under the private
        _data variable.

        The property runs and update before returning
        the private _data to add any additional keys
        to the returned box.

        Returns
        -------
        Box
            The parameter data store.
        """
        self.update()
        return self._data

    @data.setter
    def data(self, data: Union[dict, Box]):
        """The setter for the data property.

        Performs a set of checks on the inputs such as checking that
        the correct keys are supplied, processes the inputs
        so that any additional keys are added, and then creates
        a new frozen box for the parameter.

        Parameters
        ----------
        data : Union[dict, Box]
            The data to be input to the box storage, must
            contain the _required_keys as keys.
        """
        self.check_inputs(data)
        processed: dict = self.process_inputs(data)
        self._data = Box(processed, frozen_box=True)

    def check_inputs(self, data: Union[dict, Box]):
        """Checks that the input is correct by comparing
        the ._required_keys attribute to the data.

        Parameters
        ----------
        data : Union[dict, Box]
            The data dictionary to be checked.

        Raises
        ------
        KeyError
            If the keys do not match.
        """
        for key in data.keys():
            if data[key] == "None":
                data[key] = None
        if not np.all(np.isin(self._required_keys, np.array(list(data.keys())))):
            raise KeyError(
                f"{data} does not have all the required keys ({self._required_keys})"
            )

    @classmethod
    def process_inputs(cls, value: Union[dict, Box]) -> dict:
        """Processes the inputs to the data to
        extract any new keys and write them to the
        _additional keys class attribute.

        Also assigns None if any of the additional
        keys are not supplied.

        Parameters
        ----------
        value : Union[dict, Box]
            Input variable to the box data store.

        Returns
        -------
        dict
            The processed input with full _required_keys and
            _additional_keys.
        """
        processed: dict = {}
        unique_keys = np.unique(
            np.append(cls._additional_keys, np.array(list(value.keys())))
        )
        for key in unique_keys:
            if not np.isin(key, cls._additional_keys) and not np.isin(
                key, cls._required_keys
            ):
                cls._additional_keys = np.append(cls._additional_keys, key)
            if key not in value:
                processed[key] = None
            else:
                processed[key] = value[key]

        return processed

    def update(self):
        """Updates the private _data with a frozon box for
        a new data set and adds any additional keys
        that were input but not captured in _additional_keys
        attribute.

        Checks fields and updates if they do not match."""
        new_data_dict: dict = {}
        if not np.all(
            np.isin(self._additional_keys, np.array(list(self._data.keys())))
        ):
            new_data_dict = self._data.to_dict()
            for key in self._additional_keys:
                if key not in new_data_dict:
                    new_data_dict[key] = None
            self._data = Box(new_data_dict, frozen_box=True)

    def __getattr__(self, attr_name: str) -> Any:
        """Gets parameter from frozen box if it exists.

        Parameters
        ----------
        attr_name : str
            The name of the attribute which will be returned.

        Returns
        -------
        Any
            The attribute with the attr_name within the frozen box.
        """
        return self.data[attr_name]

    def __getitem__(self, attr_name: str) -> Any:
        """Gets parameter from frozen box if it exists.

        Parameters
        ----------
        attr_name : str
            The name of the attribute which will be returned.

        Returns
        -------
        type
            The attribute with the attr_name within the frozen box.
        """
        return self.data[attr_name]

    def parameter(self) -> Box:
        """returns the frozon box.

        This function is included for backwards compatibility.

        Returns
        -------
        Box
            A frozen box containing the parameter information."""
        return self.data

    def replace(self, **kwargs):
        """Replaces any of the variables in
        the data store with a new value.

        As the data store is designed to be non-mutable
        a new box is created based on the old boxes dictionary
        and the kwargs supplied.
        """
        data_dict = self.asdict()
        for key, value in kwargs.items():
            data_dict[key] = value
        self.data = data_dict

    @property
    def fields(self) -> np.ndarray:
        """Property that returns all the keys in the data store
        by appending the _required_keys and _additional_keys.

        Returns
        -------
        np.ndarray
            The appended _required_keys and _additional_keys.
        """
        return np.append(self._required_keys, self._additional_keys)

    def asdict(self) -> dict:
        """
        Converts the frozen box to a dictionary by using the
        boxes in-built method.

        Returns
        -------
        dict
            The dictionary of the ParameterFrame _data attibute.
        """
        return self.data.to_dict()

    def __str__(self) -> str:
        """
        Return a string representation of the Parameter.

        Returns
        -------
        str
            String representation of the parameter.
        """
        return str(self.data.to_dict())


class PintParam(FlexParam):
    """Parameter with pint integration.

    A child of FlexParam with pint type enforcement for the value."""

    _additional_keys = np.array(["unit"])

    def check_inputs(self, data: Union[dict, Box]):
        """Checks that the input is correct by comparing
        the ._required_keys attribute to the data as per the
        parent class but also checks whether the input has
        a pint quantity, if the input should, and whether it
        is appropriate (consistant dimensionality).

        Parameters
        ----------
        data : Union[dict, Box]
            The data dictionary to be checked.

        Raises
        ------
        KeyError
            If the keys do not match.
        """
        super().check_inputs(data=data)
        self.check_for_pint(data)

    def check_for_pint(self, data: Union[dict, Box]):
        """Checks that the correct unit is being supplied.

        Parameters
        ----------
        data : Union[dict, Box]
            The data dictionary to be checked.

        Raises
        ------
        ValueError
            If a pint unit is not supplied.
        pint.DimensionalityError
            If the wrong type is supplied."""
        if isinstance(data["value"], str):
            self.check_string(data)
        elif data["value"] is not None:
            self.check_non_string(data)
        self.check_dimensionality(data)

    def check_non_string(self, data: Union[dict, Box]):
        """Checks that a non-strings is supplied with the
        information to create a pint quanitity within
        the input data under the "value" key.

        Parameters
        ----------
        data : Union[dict, Box]
            The data dictionary to be checked.

        Raises
        ------
        ValueError
            If not a quantity or a unit is not supplied in data."""
        try:
            data["value"] = data["value"].to_reduced_units()
            unit = data["value"].units
            value = data["value"].magnitude
            dimensionality = data["value"].dimensionality
            data["unit"] = str(unit)
        except AttributeError:
            if "unit" in data:
                data["value"] = Q_(data["value"], data["unit"])
            else:
                raise ValueError(
                    (
                        f"The {data['var']} must be str, have a unit "
                        f"and value, or have a value with unit (such as pint quantity)"
                        f"data=\n{pprint.pformat(data['value'])}"
                    )
                )

    def check_string(self, data: Union[dict, Box]):
        """Checks whether a supplied string in the "value" key
        of the data can form a pint quantity.

        Pint can form a quantity from an input string such as
        '1 meter' which will be interpreted by this parameter.

        Parameters
        ----------
        data : Union[dict, Box]
            The data dictionary to be checked.
        """
        try:
            data["value"] = Q_(data["value"])
        except UndefinedUnitError:
            if "unit" in data:
                data["value"] = Q_(data["value"], data["unit"])
            else:
                data["unit"] = "dimensionless"

    def check_dimensionality(self, data: Union[dict, Box]):
        """A parameter cannot change dimensionality, i.e.
        cannot go from being 1m (with the dimensionality [length])
        to 1s (with the dimensionality [time]). This function checks
        that changes to the _data to not violate this.

        Parameters
        ----------
        data : Union[dict, Box]
            The data dictionary to be checked.

        Raises
        ------
        AssertionError
            If the dimensionality is not the same.
        """
        if self.data.unit is not None and not isinstance(data["value"], str):
            assert (
                Q_(data["unit"]).dimensionality == Q_(self.data.unit).dimensionality
            ), (
                "A parameter cannot change"
                f"the unit dimensionality original={data['value'].dimensionality}, new={self.data.value.dimensionality}"
            )

    def asdict(self) -> dict:
        """
        As the parent class, uses the in-built
        to_dict method of the box to return
        the parameter as a dictionary. Additionally
        the method tries to extract the unit from the
        quantity in the 'value' key and return it under
        the 'unit' key as a string.

        Returns
        -------
        dict
            The dictionary of the ParameterFrame.
        """
        dump = super().asdict()
        try:
            value = dump["value"]
            dump["value"] = value.magnitude
            dump["unit"] = str(value.units)
        except AttributeError:
            pass

        return dump


class ParameterFrame(PrintParamsTable):
    """The Parameter class aims to be the primary method for storing parameters within the
    Engineering Objects. A version (either Pint integrated or not) is included with every
    Engineering Object using the attribute params. The default is with Pint integration
    is set within the Config.

    Having a structured method for storing parameters is key to sharing data - it allows
    additional information to be supplied such as the source or an improved description.

    Individual parameters use namedtuple and the parameter database use DataFrames. In addition
    to the name and value that needs to be supplied to the individual parameter any futher information
    can be added as mentioned. If an additional bit of information is included (such as devaiation)
    all parameters will be updated with a empty placeholder for that information.

    The design for parameter handling was inspired by BLUEPRINT (`publication <10.1016/j.fusengdes.2018.12.036>`__)"""

    class_str = ["bom_analysis.parameters.ParameterFrame"]

    def __init__(self, **kwargs):
        """Initialises the class and populates the
        _data attibute with a Box.

        Note
        ----
        The kwargs are left as an input for legacy use.

        """
        self._data: Box = Box()

    def __setattr__(self, attr: str, value: Any):
        """Sets a value in the underlying _data.

        The aim of the ParameterFrame is to allow easy
        access to the Parameters which make up the
        _data. To aid with this, it is possible to
        add new Parameters to the underlying _data of
        the ParameterFrame dynamically if this is allowed
        by the configuration or update the parameter value
        if checks pass. Additionally the class_str and _data can be
        set using the standard magic method and a 'data' attr
        can be given to update the _data.

        Parameters
        ----------
        attr : str
            The name of the parameter to be set.
        value : type
            The value which the parameter will be set to. This
            is the name 'value' in the namedtuple.

        Raises
        ------
        MissingParamError
            If parameter does not exist in the _data."""
        if attr not in ["_data", "data", "class_str"]:
            if attr in self._data:
                self._data[attr].check_inputs(dict(var=attr, value=value))
                self._data[attr].replace(value=value)
            elif (
                attr not in self._data
                and not BaseFramework._configuration.restrict_param
            ):
                self.add_parameter(var=attr, value=value)
            else:
                raise MissingParamError(
                    (
                        f"{attr} not defined in params and cannot be added "
                        "on the fly as restrict_param = True n configuration. To add properly"
                        "use the add_param method"
                    )
                )
        elif attr == "data":
            self.from_dict(value)
        else:
            super().__setattr__(attr, value)

    def __getattr__(self, attr: str) -> Any:
        """
        Returns the value for a parameter name.

        Tries to get the 'value' key from the parameter and raises
        an Error if that key does not exist.

        Parameters
        ----------
        attr : str
            the attibute name to be checked to see if a wrapped named
            tuple exists in _data or as attribute.

        Returns
        -------
        Any
            The value of the specified attribute.

        Raises
        ------
        MissingParamError
            If attr does not exist as a key in _data.
        """
        try:
            return self._data[attr].value
        except KeyError:
            raise MissingParamError(
                f"{attr} does not exist in parameters {list(self._data.keys())}"
            )

    def __iter__(self) -> Iterable:
        """Allows the assembly object to be iterated on to return the
        sub_assembly items.

        Returns
        -------
        iterable
            An iterable of all the Parameters in the data frame.
        """
        return iter(self._data.values())

    def __str__(self) -> str:
        """
        Returns user representation of the ParameterFrame for humans
        to read using tabulate.

        Formats the data to change the column width based on the terminal
        and the unit type to symbols.

        Returns
        -------
        str
            A string format of a tabulate output.

        See Also
        --------
        tabulate.tabulate : nice table formater.
        """
        list_of_params = self.convert_parameter_dictionary_to_list(
            self.to_dict()["data"]
        )
        formated_list_of_params = self.format_params(list_of_params)
        return f"\n{tabulate(formated_list_of_params, headers='keys', tablefmt='fancy_grid')}"

    @property
    def order(self) -> np.ndarray:
        """The order which the params have been
        added to the parameterframe.

        Returns
        -------
        array
            the order the params have been added.
        """
        return np.array(list(self._data.keys()))

    @property
    def header(self) -> np.ndarray:
        """The order which the table output will be given
        based on the order in the _required_keys followed
        by the order in the _additional_keys.

        Returns
        -------
        np.array
            a list in order of the headers for
            printing the parameter frame."""
        return self._data[self.order[-1]].fields

<<<<<<< HEAD
=======
    def format_params(self, list_of_params: list) -> list:
        """Formats the dictionary representation of the parameters to allow
        for nice string represntation.

        If being used in a terminal, the size will be checked to split
        the strings of the information in the parameter so that the
        output does not extend over multiple lines (and can be read).
        The in-built pint formater is used to convert the strings representing
        a unit (if supplied) to symbolic i.e. meter to m.

        Parameters
        ----------
        list_of_params : list
            A list of dictionaries with the _data parameters.

        Returns
        -------
        list
            A formated list of dictionaries with the _data parameters.
        """
        formated_list_of_params = []
        try:
            terminal_size = os.get_terminal_size().columns
            max_character = int(terminal_size / len(list_of_params[0]))
        except OSError:
            max_character = None
        for param in list_of_params:
            new_param = {}
            if "unit" in param and param["unit"] is not None:
                param["unit"] = format(Q_(param["unit"]).units, "~")
            elif "unit" in param:
                param["unit"] = "dimensionless"
            for key in self.header:
                split_string = self.new_line_in_string(param[key], max_character)
                new_param[key] = split_string
            formated_list_of_params.append(new_param)
        return formated_list_of_params

    def new_line_in_string(
        self, input: Any, max_character: Union[int, None] = None
    ) -> Any:
        """Splits the input into multiple lines based on a supplied
        max character interger.

        Parameters
        ----------
        input : Any
            The parameter item to be split.
        max_character : int, optional
            The maximum number of characters before adding the new
            line, by default None.

        Returns
        -------
        Any
            The parameter item with the split accross new lines added.
        """
        if max_character is not None:
            try:
                lines = []
                for i in range(0, len(input), max_character):
                    lines.append(input[i : i + max_character])
                return "\n".join(lines)
            except TypeError:
                return input
        else:
            return input

>>>>>>> e72f62ec
    def add_parameter(self, **kwargs):
        """Adds a parameter to the underlying _data, must be
        supplied with a var key. If not supplied with a value
        a value of None will be added.

        The kwargs are used to be flexible in the addition of
        variables with the checks that the correct keys are
        supplied beiing conducted in the Parameter.
        """
        var = kwargs["var"]
        if "value" not in kwargs:
            kwargs["value"] = None
        self._data[var] = FlexParam(dict(**kwargs))

    def update_parameter(self, var: Optional[str] = None, **kwargs):
        """
        Update full Parameter information (except for var).

        Parameters
        ----------
        kwargs : key word arguments, optional
            The data which makes up a new parameter."""
        param: Union[PintParam, FlexParam] = self.get_param(var)
        param.replace(**kwargs)

    def get_param(self, attr: Optional[str], key: Optional[str] = None) -> Any:
        """Gets a chosen parameter from the parameterframe instead
        of the value.

        This allows return of other parts of the parameter
        so that things like the unit can be accesseed.

        Parameters
        ----------
        attr : Optional[str]
            The attibute name to be checked to see if a wrapped named
            tuple exists in _data or as attribute.
        key : Optional[str]
            The field in the parameter which will be
            returned.

        Returns
        -------
        Any
            The parameter for the given attibute name, can be the Box
            if no key is supplied or the item in the box for the given key.

        Raises
        ------
        MissingParamError
            If the parameter does not exist in the _data or the key does
            not exist in the parameter."""
        try:
            if key is None:
                return self._data[attr]
            else:
                return self._data[attr][key]
        except KeyError:
            raise MissingParamError(
                f"{attr} does not exist in parameters {list(self._data.keys())}"
            )

    def check_param(self, attr: str) -> bool:
        """Checks a parameter exists within the database.

        Parameters
        ----------
        attr : str
            the attibute name to be checked to see if a wrapped named
            tuple exists in _data or as attribute.

        Returns
        -------
        bool
            True/False on whether the parameter exists in _data."""
        if attr in self._data:
            return True
        else:
            return False

    def to_dict(self) -> dict:
        """Dumps the parameter frame to a json serilisable dictionary.

        The class string is included to allow for the BOM analysis to
        recreate the ParameterFrame from a skeleton.

        Returns
        -------
        dict
            A json serialisable dict containing all the data from the
            parameter frame.

        See Also
        --------
        utils.encoder : Encodes to json serialisable dict from the numpy format.
        """
        dump: Dict[str, Union[dict, list]] = {"data": {}}
        if "class_str" not in dump or dump["class_str"] is None:
            dump["class_str"] = self.class_str

        for key, val in self._data.items():
            dump["data"][key] = val.asdict()
            try:
                dump["data"][key]["value"] = dump["data"][key]["value"].magnitude
            except AttributeError:
                pass
        dump = encoder(dump)

        return dump

    def from_dict(self, class_data: dict):
        """Builds the fuction from the stored information.

        Parameters
        ----------
        class_data : dict
            The dictionary which is input to populate the parameter frame.

        See Also
        --------
        utils.decoder : Decodes a json serialisable dict into numpy format."""
        data = decoder(class_data)
        list_of_param_dicts = self.default_from_dict(data)
        for param_dict in list_of_param_dicts:
            self.add_parameter(**param_dict)

    def add_defaults(self, data: dict):
        """Adds default parameters to the parameterframe.

        If the parameter is not in the data and the config
        allows data to be added then the parameters will
        be created from the input dictionary. If the data is
        already in the _data then the parameters will be
        updated.

        Parameters
        ----------
        data : dict
            The data which will be added to the parameterframe.
        """
        list_of_param_dicts = self.default_from_dict(data)
        for param_dict in list_of_param_dicts:
            if (
                param_dict["var"] not in self._data
                and not BaseFramework._configuration.restrict_param
            ):
                self.add_parameter(**param_dict)
            else:
                self.update_parameter(**param_dict)

    def default_from_dict(self, data: dict) -> list:
        """Extracts the information from the data.

        This class allows differnet formats of dictionaries
        to be extracted. This is so that the method can
        accept a skeleton format or a format which is simpler
        for a used.

        Parameters
        ----------
        data : dict
            The dictionary containing the parameter data.

        Returns
        -------
        list
            A list of dictionaries in the format from which a
            Parameter can be created ({var:mass, value:10, unit:10}).
        """
        data = encoder(data)
        parameter_dicts: dict = self.extract_dictionary_of_parameters(data)
        return self.convert_parameter_dictionary_to_list(parameter_dicts)

    def extract_dictionary_of_parameters(self, data: dict) -> dict:
        """Extracts a dictionary of the different parameters supplied
        in the data dictionary.

        Different (and legacy) skeletons can have the parameters in
        different stages of a nested dictionary with different
        keys. This function returns the parameter dictionary
        for each of the various locations.

        Parameters
        ----------
        data : dict
            Nested dictionary containing the parameters.

        Returns
        -------
        dict
            Dictionary of the parameters only.
        """
        if access_nested(data, ["_params", "data"]) is not None:
            parameter_dicts: dict = data["_params"]["data"]
        elif access_nested(data, ["params", "data"]) is not None:
            parameter_dicts = data["params"]["data"]
        elif access_nested(data, ["data"]) is not None:
            parameter_dicts = data["data"]
        else:
            parameter_dicts = data
        return parameter_dicts

    def convert_parameter_dictionary_to_list(self, parameter_dicts: dict) -> list:
        """Converts the paramters contained within _data to
        a list of parameters.

        Includes a try except to caputure any supplied dictionaries
        that contain the var as the key and the value as the value
        of that key e.g. {mass:Q_(1, 'kg')}.

        Parameters
        ----------
        parameter_dicts : dict
            The dictionary of paramters to be converted to a list.

        Returns
        -------
        List
            List of the paramter dictionaries.
        """
        list_of_param_dicts = []
        for key, param_dict in parameter_dicts.items():
            try:
                if "var" not in param_dict:
                    param_dict["var"] = key
                elif param_dict["var"] != key:
                    run_log.warning(
                        (
                            f"supplied key in dictionary ({key}) not equal "
                            f"to supplied by value['var'] ({param_dict['var']})"
                        )
                    )
            except TypeError:
                param_dict = {"var": key, "value": param_dict}
            list_of_param_dicts.append(param_dict)
        return list_of_param_dicts

    def add_basic_parameters(self, parameter_dict: dict):
        """To simplify adding multiple parameters quickly
        this method can be use but does not allow the
        assignment of anything other than the value and var.

        Legacy method that uses the .add_defaults method.

        Parameters
        ----------
        parameter_dict : dict
            dictionary of values to be added to the
            frame where the key is the var.
        """
        self.add_defaults(parameter_dict)


class PintFrame(ParameterFrame):
    """Pint integrated version of the parameter frame."""

    class_str = ["bom_analysis.parameters.PintFrame"]

    def add_parameter(self, **kwargs):
        """Adds a parameter to the underlying _data, must be
        supplied with a var key. If not supplied with a value
        a value of None will be added.

        The kwargs are used to be flexible in the addition of
        variables with the checks that the correct keys are
        supplied beiing conducted in the Parameter.
        """
        var = kwargs["var"]
        if "value" not in kwargs:
            kwargs["value"] = None
        self._data[var] = PintParam(dict(**kwargs))<|MERGE_RESOLUTION|>--- conflicted
+++ resolved
@@ -1,10 +1,7 @@
-<<<<<<< HEAD
-=======
 from collections.abc import Iterable
 import os
->>>>>>> e72f62ec
 import pprint
-from typing import Callable, Generic, Union, Any, Optional, Dict
+from typing import Union, Any, Optional, Dict
 
 from box import Box
 import numpy as np
@@ -591,77 +588,6 @@
             printing the parameter frame."""
         return self._data[self.order[-1]].fields
 
-<<<<<<< HEAD
-=======
-    def format_params(self, list_of_params: list) -> list:
-        """Formats the dictionary representation of the parameters to allow
-        for nice string represntation.
-
-        If being used in a terminal, the size will be checked to split
-        the strings of the information in the parameter so that the
-        output does not extend over multiple lines (and can be read).
-        The in-built pint formater is used to convert the strings representing
-        a unit (if supplied) to symbolic i.e. meter to m.
-
-        Parameters
-        ----------
-        list_of_params : list
-            A list of dictionaries with the _data parameters.
-
-        Returns
-        -------
-        list
-            A formated list of dictionaries with the _data parameters.
-        """
-        formated_list_of_params = []
-        try:
-            terminal_size = os.get_terminal_size().columns
-            max_character = int(terminal_size / len(list_of_params[0]))
-        except OSError:
-            max_character = None
-        for param in list_of_params:
-            new_param = {}
-            if "unit" in param and param["unit"] is not None:
-                param["unit"] = format(Q_(param["unit"]).units, "~")
-            elif "unit" in param:
-                param["unit"] = "dimensionless"
-            for key in self.header:
-                split_string = self.new_line_in_string(param[key], max_character)
-                new_param[key] = split_string
-            formated_list_of_params.append(new_param)
-        return formated_list_of_params
-
-    def new_line_in_string(
-        self, input: Any, max_character: Union[int, None] = None
-    ) -> Any:
-        """Splits the input into multiple lines based on a supplied
-        max character interger.
-
-        Parameters
-        ----------
-        input : Any
-            The parameter item to be split.
-        max_character : int, optional
-            The maximum number of characters before adding the new
-            line, by default None.
-
-        Returns
-        -------
-        Any
-            The parameter item with the split accross new lines added.
-        """
-        if max_character is not None:
-            try:
-                lines = []
-                for i in range(0, len(input), max_character):
-                    lines.append(input[i : i + max_character])
-                return "\n".join(lines)
-            except TypeError:
-                return input
-        else:
-            return input
-
->>>>>>> e72f62ec
     def add_parameter(self, **kwargs):
         """Adds a parameter to the underlying _data, must be
         supplied with a var key. If not supplied with a value
