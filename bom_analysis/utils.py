import builtins
from collections import Counter, abc
import importlib
import inspect
import itertools
import logging
from pathlib import Path
<<<<<<< HEAD
import os
from typing import Any, Union
=======
from typing import Any, Collection, Iterable, Optional, Tuple, Union
>>>>>>> e72f62ec

import json
import numpy as np
import pandas as pd

from bom_analysis import (
    ureg,
    run_log,
    nice_format,
    info_handler,
    base_handler,
    console_handler,
    Q_,
)


def __init__(self, inherited_classes: abc.Iterable):
    """Used to add to class factory created classes
    to perform initialisation when there is inhertiance.

    Parameters
    ----------
    inhertied_classes : list
        A list of the classes a component will inherit from."""
    for inherit in inherited_classes:
        inherit.__init__(self)


def encoder(obj: Any) -> Any:
    """An encoder to ensure all outputs are serialisable.

    Could be turned into a json encoder but
    problems with all the data types with recursion.

    Parameters
    ----------
    obj : Any
        An instance of an object which will be
        converted to a serialisable if exist in list.

    Returns
    -------
    Any
        The serialisable version of the input instance, if
        the type is specified in the list.

    Note
    ----
    See here for how to turn into a proper encoders
    https://stackoverflow.com/questions/26646362/numpy-array-is-not-json-serializable."""

    if hasattr(obj, "to_dict"):
        obj_dict = obj.to_dict()
        return {encoder(key): encoder(val) for key, val in obj_dict.items()}
    if inspect.ismethod(obj):
        return obj.__name__
    if isinstance(obj, np.float64):
        return obj.item()
    if isinstance(obj, np.int64):
        return obj.item()
    if hasattr(obj, "units") and hasattr(obj, "magnitude"):
        return str(obj.to_base_units().to_root_units())
    if isinstance(obj, str):
        return str(obj)
    if isinstance(obj, list):
        return [encoder(item) for item in obj]
    if isinstance(obj, np.ndarray):
        return np.array([encoder(item) for item in obj]).tolist()
    if isinstance(obj, dict) and not isinstance(obj, Counter):
        return {encoder(key): encoder(val) for key, val in obj.items()}
    if isinstance(obj, dict) and isinstance(obj, Counter):
        output = {encoder(key): encoder(val) for key, val in obj.items()}
        output["_counter"] = "True"
        return output
    return obj


def decoder(obj: Any) -> Any:
    """Creates a consistance data type for strings, floats, ints and list.

    The aim is to use numpy types throughout the bom_analysis -
    decoder helps ensure this standard format.

    Parameters
    ----------
    obj : type
        An instance to be converted into the standard bom format.

    Returns
    -------
    type
        An object in the standard bom format.

    Note
    ----
    Does not return the string as pint converts to int or float
    The check to see if first value is a float to ensure, particularly
    mass being converted to milliarcsecond, does not convert pure
    strings to units."""
    if hasattr(obj, "from_dict") and isinstance(obj, pd.DataFrame) == False:
        return obj.from_dict()
    if isinstance(obj, str):
        try:
            obj_list = obj.split(" ")
            float(obj_list[0])
            return ureg(obj)
        except:
            return obj
    if isinstance(obj, float):
        return np.float64(obj)
    if isinstance(obj, int):
        return np.int64(obj)
    if isinstance(obj, list):
        return np.array([decoder(item) for item in obj], dtype=object)
    if isinstance(obj, dict) and "_counter" not in obj:
        return {decoder(key): decoder(val) for key, val in obj.items()}
    if isinstance(obj, dict) and "_counter" in obj:
        return Counter({decoder(key): decoder(val) for key, val in obj.items()})
    return obj


def change_handler(new_path: str):
    """Changes the logging handler.

    When running a parameter sweep, it is beneficial to
    have the log for a run in the output files of that
    run. This is done within bom_analysis by changing
    the logging handler path.

    Parameters
    ----------
    new_path : str
        The new path for the run log to be stored."""
    run_log.handlers.clear()
    info_handler.flush()
    info_handler.close()
    new_info_handler = logging.FileHandler(Path(new_path), "w")
    new_info_handler.setLevel(logging.INFO)
    new_info_handler.setFormatter(nice_format)

    run_log.addHandler(base_handler)
    run_log.addHandler(console_handler)
    run_log.addHandler(new_info_handler)


def class_factory(name, class_strings: list, class_data: dict = {}) -> Any:
    """Method for dynamically creating classes.

    The classes are specified as a list of strings
    within the class_strings. The class based on the
    string is created with type and initialised.

    Parameters
    ----------
    class_strings : list
        List of class strings.
    class data : dictionary
        The data to be added as attributes to the created class.

    Returns
    -------
    Any
        A new, initialised class created from the input
        class list and data."""
    inherited_classes = tuple(
        class_from_string(class_string) for class_string in class_strings
    )
    new_class = type(name, inherited_classes, {"__init__": __init__})(inherited_classes)
    for name, val in class_data.items():
        setattr(new_class, name, val)

    if hasattr(new_class, "class_str") == False:
        new_class.class_str = class_strings

    return new_class


def class_from_string(string: str) -> Any:
    """Creates a class from a string in order to assign custom
    classes to a sub assembly.

    Parameters
    ----------
    string : str
        A string representing a class location.

    Returns
    -------
    Any
        The uninitialised class corresoponding to the input string.

    Note
    ----
    The importlib must be supplied a package, if the class_str starts with ..
    .. allows for the module to specified and the code could be changed as follows:
    module = importlib.import_module(module_name, package=".materials_model").
    """
    if "." in string:
        module_name, class_name = string.rsplit(".", 1)
        module = importlib.import_module(module_name)
        return getattr(module, class_name)
    else:
        return getattr(builtins, string)


class MaterialSelector:
    """
    The MaterialSelector can select a material database based on a priority order
    and the availability of the material within the database. To perform this function
    the material selector should be supplied with the databases (generally children of the
    MaterialData class).

    To add the databases to the material selector the add_database method can be used with
    the add order assumed to be the priority.

    If the selector was provided a ASME materials database followed by a CoolProp database
    followed by a in-house database during setup, then the material for a component can
    be returned by the select_database method. Say the material is Beryllium, the MaterialSelector
    will check the ASME database, then the CoolProps, then the in-house until it finds (or not)
    Beryllium.

    One of the benefits of using MaterialSelector (and storing it in the Configuration) is that
    when a material is not within one database the next can be checked as discussed in the MaterialData.
    """

    def __init__(self):
        """The material selector is a class that can be provided with
        a list of MaterialData classes in a priotised order from which
        a material can be selected based on a material str.
        """
        self.clear_database()

    def clear_database(self):
        """Clears the material databases within the materials
        selector.

        Attributes
        ----------
        priority_order : np.ndarray
            An array contianing information about each of the material
            data class.
        """
        self.priority_order = np.array([], dtype=object)

    def select_database(self, material_str: Optional[str]):
        """Selects a material database from a material name.

        Parameters
        ----------
        material_str : str
            A string of the material name which will be checked
            within a database.

        Returns
        -------
        instance
            An initialised database that has been found for a material_str.

        Raises
        ------
        ValueError
            If a database cannot be found.
        """
        for database in self.priority_order:
            if database["material"].check(mat=material_str, **database["data"]):
                return self.intialised_database(material_str, database)
        msg = f"{material_str} doesn't exist in the database {database}"
        run_log.error(msg)
        raise ValueError(msg)

<<<<<<< HEAD
    def intialised_database(self, material_str: str, database: dict):
        """Initialises a datbase class and sets the attributes from
=======
    def intialised_database(self, material_str: Optional[str], database: dict) -> Any:
        """Initialises a datbase class and sets teh attributes from
>>>>>>> e72f62ec
        the extra data suplied.

        Parameters
        ----------
        material_str : str
            A string of the material name.
        database : dict
            The database contiaing the class and extra data
            {material:class, data:extra data dict}.

        Returns
        -------
        Any
            An initialised class, meant to be material data.
        """
        material = database["material"](mat=material_str)
        for key, val in database["data"].items():
            setattr(material, key, val)
        return material

    def add_database(self, database_class, additional_data: dict = {}):
        """Adds a database to the prioritity order
        in the correct fromat.

        Parameters
        ----------
        database_class : MaterialData
            Class of material data.
        additional_data : dict, optional
            Any additional data within will be added to the
            database_class.__dict__, by default {}.
        """
        database = dict(material=database_class, data=additional_data)
        self.priority_order = np.append(self.priority_order, database)

    def to_dict(self) -> dict:
        """Converts the MaterialSelector to a dictionary.

        Adds a set of class_str so the the priority order can be
        created from a string.

        Returns
        -------
        dict
            A dictionary of the material selector.
        """
        dump = []
        for database in self.priority_order:
            if hasattr(database["material"], "class_str"):
                class_strings = database["material"]["class_str"]
            else:
                class_strings = [
                    f"{database['material'].__module__}.{database['material'].__name__}"
                ]
            dump.append({"class_str": class_strings, "data": database["data"]})
        return {"priority_order": dump}

    def old_style_from_dict(self, data: dict):
        """Older versions of settings files contain
        a non-object orientated materl priority order which
        can be imported by this method.

        Parameters
        ----------
        data : dict
            An old style dictionary containin an 'order' key.

        Raises
        ------
        ValueError
            If a class str has more that on class_str as it cannot
            inherit a single name.
        """

        order = data["order"]
        for i_order in range(0, len(order.keys())):
            material_database = order[str(i_order)]
            material_class_data = data[material_database]
            if len(material_class_data["class_str"]) > 1:
                msg = "material class string has more than one component"
                run_log.error(msg)
                raise ValueError(msg)
            # material_class_data["class_str"] = material_class_data["class_str"][0]
            material_class = class_from_string(material_class_data["class_str"][0])
            self.add_database(
                database_class=material_class, additional_data=material_class_data
            )

    def from_dict(self, data: dict):
        """Reads a dictionary and populates the MaterialSelector.

        Resets the priority order so that the same MaterialData classes
        are not added numerous times.

        Parameters
        ----------
        data : dict
            A database with the information to form the MaterialSelector.
        """
        self.priority_order = np.array([], dtype=object)
        if "order" in data:
            self.old_style_from_dict(data)
        else:
            order = data["priority_order"]
            for database in order:
                material_class = class_from_string(database["class_str"])
                database["data"]["class_str"] = database["class_str"]
                self.add_database(
                    database_class=material_class, additional_data=database["data"]
                )


class Translator:
    """Translating strings can be very important to a bill of materials
    and a workflow due to mismatches in the naming is common across
    material libraries (both the name and the parameters).

    The translator can be defined from a dictionary and utilises classmethods
    so can be used without initialisation. After the underlying data has been
    populated, the input for translation can be supplied alongside the output format."""

    _data: dict = {}

    def __new__(cls, name: Optional[str], output_format: Optional[str]) -> Any:
        """Translates a name into a chosen output.

        Parameters
        ----------
        name : str
            Name to be translated.
        output : str
            Output format for name to be translated to.

        Returns
        -------
        output_name : str
            The translated name of the input name if it
            exists within the translation data/output format."""
        if name not in cls._data:
            output_name = name
        else:

            if output_format in cls._data[name]:
                output_name = cls._data[name][output_format]["name"]
                if "msg" in cls._data[name][output_format].keys():
                    logging.info(cls._data[name][output_format]["msg"])
            else:
                output_name = name
        return output_name

    @classmethod
    def define_translations(cls, locations: list):
        """Defines the translations for the class.

        Parameters
        ----------
        locations : list
            List of translation file locations."""
        cls._data = load_and_merge(locations)

    @classmethod
    def available_inputs(cls) -> list:
        """Produces a list of all the input translations
        for the loaded translator.

        Returns
        -------
        list
            The input translations."""
        return list(cls._data.keys())


class PrintParamsTable:
    def format_params(self, list_of_params: list) -> list:
        """Formats the dictionary representation of the parameters to allow
        for nice string represntation.

        If being used in a terminal, the size will be checked to split
        the strings of the information in the parameter so that the
        output does not extend over multiple lines (and can be read).
        The in-built pint formater is used to convert the strings representing
        a unit (if supplied) to symbolic i.e. meter to m.

        Parameters
        ----------
        list_of_params : list
            A list of dictionaries with the _data parameters.

        Returns
        -------
        list
            A formated list of dictionaries with the _data parameters.
        """
        formated_list_of_params = []
        max_character = self.get_max_column_width(list_of_params)
        for param in list_of_params:
            new_param = {}
            if "unit" in param and param["unit"] is not None:
                param["unit"] = format(Q_(param["unit"]).units, "~")
            elif "unit" in param:
                param["unit"] = "dimensionless"
            for key in self.header:
                shortened_pint = self.shorten_unit(param[key])
                split_string = self.new_line_in_string(shortened_pint, max_character)
                new_param[key] = split_string
            formated_list_of_params.append(new_param)
        return formated_list_of_params

    def get_max_column_width(self, list_of_params: list) -> Union[int, None]:
        """Gets the maximum column size for printing of
        a tabular dataframe.

        The maximum column size is important as it allows
        a string to be split over multiple lines and, therefore,
        displayed nicely.

        Parameters
        ----------
        list_of_params : list
            List of parameters that will be used to determine
            the maximum size of the columns in the print.

        Returns
        -------
        int
            The maximum column size for a given terminal width.
        None
            If an OSError is raised (due to no terminal) or
            an index error is raised (due to an empty input list).
        """
        try:
            terminal_size = os.get_terminal_size().columns
            return int(terminal_size / len(list_of_params[0]))
        except (
            OSError,
            IndexError,
        ):
            return None

    def shorten_unit(self, quantity: Any) -> Any:
        """Shortens the format of the units in a pint unit
        and returns as string.

        Parameters
        ----------
        quantity : Any
            Any input to be tried to have the units
            converted to symbolic via the format.

        Returns
        -------
        str
            String for quantity with shortened units.
        """
        try:
            return format(quantity, "~")
        except (
            ValueError,
            TypeError,
        ):
            return quantity

    def new_line_in_string(self, input: Any, max_character: int = None) -> Any:
        """Splits the input into multiple lines based on a supplied
        max character interger.

        Parameters
        ----------
        input : Any
            The parameter item to be split.
        max_character : int, optional
            The maximum number of characters before adding the new
            line, by default None.

        Returns
        -------
        Any
            The parameter item with the split accross new lines added.
        """
        if max_character is not None:
            try:
                lines = []
                for i in range(0, len(input), max_character):
                    lines.append(input[i : i + max_character])
                return "\n".join(lines)
            except TypeError:
                return input
        else:
            return input


class UpdateDict:
    """Updating a dictionary with more control
    over than the inbuilt is important when
    parsing jsons to build the skeleton.

    This function allows for that control."""

    def __init__(self, main: dict, *args, **kwargs):
        """Initialises the update dictionary.

        Mutability is used to get this class to
        work, thefore, losing that mutability stops it.
        Particular data types can be locked by supplying them
        in the kwargs, this means that some values cannot
        be overwritten without an error, defaults are
        int and float.

        Parameters
        ----------
        main : dict
            The main dictionary which will be updated.
        args : tuple
            The input dictionaries which main will be
            updated with.
        kwargs : dict
            The keyword argments that can be supplied,
            locked is the only one used.

        Note
        ----
        Kwargs could be replaced with a default parameter
        for locked.
        """
        self.main = main
        self.input = args
        self.build()

    def build(self):
        """Updates the main dictionary with the input
        attribute."""
        self.update_main(self.main, self.input)

    def unique_keys(self, input_tuple: tuple) -> Iterable:
        """Defines the unique keys in all the input dict.

        Parameters
        ----------
        input_tuple : dict
            Tuple of input dictionaries.

        Returns
        -------
        dict
            A dictionary of the input keys, a dictionary
            for legacy reasons."""
        temp = {}
        for val in input_tuple:
            temp.update(val)
        return temp.keys()

    def update_main(self, main: dict, input_tuple: tuple):
        """Updates the main dictionary with the input
        dictionary.

        Parameters
        ----------
        input_dict : tuple
            A tuple of input dictionaries.
        main : dictionary
            The main dictionary which will be updated.
        """
        unique = self.unique_keys(input_tuple)
        for key, data in itertools.product(unique, input_tuple):
            if key in main and key in data:
                self.update_key(main, key, data)
            elif key in data:
                main[key] = data[key]

    def update_key(self, main: dict, key: Union[str, int], data: dict):
        """Updates the data in the main dictionary
        with a key.

        Parameters
        ----------
        main : dictionary
            The main dictionary which will be updated.
        key : Union[str, int]
            The key in the main dictioanry which will
            have the value updated with data.
        data : type
            The data which will be added to the main
            dict with key.

        Raises
        ------
        ValueError
            If data type in .locked is trying to be overwritten."""
        main_type = type(main[key])
        if main_type == type(data[key]):

            if main_type == str:
                logging.info(f"overwriting {key}={main[key]} with {data[key]}")
                main[key] = data[key]
            elif main_type == int or main_type == float:
                main[key] = data[key]
            elif main_type == dict:
                self.update_main(main[key], (data[key],))
            elif main_type == list:
                main[key] += data[key]
        else:
            if main[key] is not None and data[key] is not None:
                run_log.warning(
                    (
                        f"Data type changed in dictionary update.\n"
                        f"{main} {key} data types\nmain={type(main[key])}"
                        f"\ndata={type(data[key])}"
                    )
                )
            main[key] = data[key]


def load_and_merge(location_list: list) -> dict:
    """Merges multiple json dicts into a single dictionary.

    This is used for when parsing jsons to build the
    skeleton. It allows a list of locations to
    be supplied within the settings or config.

    Parameters
    ----------
    location_list : list
        List of the locations of json which will
        be loaded and merged.

    Returns
    -------
    merged : dict
        A merged dictionary of all the json
        in the location list.
    """
    merged: dict = {}
    for path in location_list:
        with open(Path(path), "r") as f:
            dictionary = json.load(f)
        UpdateDict(merged, dictionary)
    return merged


def access_nested(obj: Any, location: Union[list, tuple], pos: int = 0):
    """Accesses data within a nested object
    by searching for attribute or item down
    a list/tuple/array.

    Parameters
    ----------
    obj : Any
        The object to be accessed.
    location : Iterable
        The iterable location of the data.
    pos : int, optional
        The position of the nested dictionary to be
        accessed, defaults to 0.

    Returns
    -------
    data : instance
        The data which is returned."""
    loc = location[pos]

    pos += 1

    if hasattr(obj, loc):
        if pos == len(location):
            data = getattr(obj, loc)
        else:
            data = access_nested(getattr(obj, loc), location, pos=pos)
    elif isinstance(obj, dict) and loc in obj:
        if pos == len(location):
            data = obj[loc]
        else:
            data = access_nested(obj[loc], location, pos=pos)
    else:
        data = None

    return data<|MERGE_RESOLUTION|>--- conflicted
+++ resolved
@@ -4,13 +4,9 @@
 import inspect
 import itertools
 import logging
+import os
 from pathlib import Path
-<<<<<<< HEAD
-import os
-from typing import Any, Union
-=======
-from typing import Any, Collection, Iterable, Optional, Tuple, Union
->>>>>>> e72f62ec
+from typing import Any, Iterable, Optional, Union
 
 import json
 import numpy as np
@@ -281,13 +277,8 @@
         run_log.error(msg)
         raise ValueError(msg)
 
-<<<<<<< HEAD
     def intialised_database(self, material_str: str, database: dict):
         """Initialises a datbase class and sets the attributes from
-=======
-    def intialised_database(self, material_str: Optional[str], database: dict) -> Any:
-        """Initialises a datbase class and sets teh attributes from
->>>>>>> e72f62ec
         the extra data suplied.
 
         Parameters
