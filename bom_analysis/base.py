--- conflicted
+++ resolved
@@ -3,12 +3,8 @@
 from pathlib import Path
 import os
 from getpass import getpass
-<<<<<<< HEAD
-from typing import Union
 import pprint
-=======
 from typing import Union, Any, Callable, Optional, Dict
->>>>>>> e72f62ec
 
 import json
 import numpy as np
@@ -594,8 +590,7 @@
             return np.array(self.data.index)
 
     @property
-<<<<<<< HEAD
-    def header(self):
+    def header(self) -> np.ndarray:
         """
         Used for printing the dataframe.
         """
@@ -607,9 +602,6 @@
 
     @property
     def col_count(self):
-=======
-    def col_count(self) -> Union[None, Any]:
->>>>>>> e72f62ec
         """The column count in the wrapped dataframe.
 
         Returns
@@ -677,13 +669,8 @@
         for key, val in data_dict.items():
             self.data.at[key, col] = val
 
-<<<<<<< HEAD
-    def __str__(self):
+    def __str__(self) -> str:
         """Returns user readable representation of the data.
-=======
-    def __repr__(self) -> str:
-        """Prints the information.
->>>>>>> e72f62ec
 
         To allow for printing i the console, the terminal size
         is checked and the dat wrapped to fit. Additionally,
@@ -694,33 +681,7 @@
         str
             The string that will be output contianing a
             terminal fitted tabulate based dataframe.
-<<<<<<< HEAD
-        """
-=======
-
-        Note
-        ----
-        When tabulate is updated we can use
-        terminal_size = os.get_terminal_size()
-        width = int(terminal_size.columns/(self._col_count+1))
-        widths = [width for i in range(0, self._col_count)]
-        tabulate(self.data, tablefmt="fancy_grid", maxcolwidths=widths)."""
-        terminal_size = os.get_terminal_size()
-        width: int = int((terminal_size.columns - 50) / (self.col_count))
-
-        def format(x):
-            if hasattr(x, "magnitude"):
-                x = Q_(np.format_float_scientific(x.magnitude, precision=4), x.units)
-
-            text_list = textwrap.wrap(str(x), width=width)
-            string = "".join([f"{text}\n" for text in text_list])
-            return string
-
-        display_data = self.data.copy(deep=True)
-        for i_col in range(0, display_data.shape[1]):
-            display_data.iloc[:, i_col] = display_data.iloc[:, i_col].apply(format)
-        string = ""
->>>>>>> e72f62ec
+        """
         if self.data is not None:
             list_of_params = []
             for key, data_dict in self.data.to_dict(orient="index").items():
